# Copyright (c) Meta Platforms, Inc. and affiliates.
# This software may be used and distributed according to the terms of the Llama 2 Community License Agreement.

# from accelerate import init_empty_weights, load_checkpoint_and_dispatch

import fire
import torch
import os
import sys
import time
from typing import List

from transformers import LlamaTokenizer
from safety_utils import get_safety_checker
from model_utils import load_model, load_peft_model, load_llama_from_config

def main(
    model_name,
    peft_model: str=None,
    quantization: bool=False,
    max_new_tokens =100, #The maximum numbers of tokens to generate
    prompt_file: str=None,
    seed: int=42, #seed value for reproducibility
    do_sample: bool=True, #Whether or not to use sampling ; use greedy decoding otherwise.
    min_length: int=None, #The minimum length of the sequence to be generated, input prompt + min_new_tokens
    use_cache: bool=True,  #[optional] Whether or not the model should use the past last key/values attentions Whether or not the model should use the past last key/values attentions (if applicable to the model) to speed up decoding.
    top_p: float=1.0, # [optional] If set to float < 1, only the smallest set of most probable tokens with probabilities that add up to top_p or higher are kept for generation.
    temperature: float=1.0, # [optional] The value used to modulate the next token probabilities.
    top_k: int=50, # [optional] The number of highest probability vocabulary tokens to keep for top-k-filtering.
    repetition_penalty: float=1.0, #The parameter for repetition penalty. 1.0 means no penalty.
    length_penalty: int=1, #[optional] Exponential penalty to the length that is used with beam-based generation. 
    enable_azure_content_safety: bool=False, # Enable safety check with Azure content safety api
    enable_sensitive_topics: bool=False, # Enable check for sensitive topics using AuditNLG APIs
<<<<<<< HEAD
    enable_salesforce_content_safety: bool=True, # Enable safety check with Salesforce safety flan t5
    max_padding_length: int=None, # the max padding length to be used with tokenizer padding the prompts.
=======
    enable_saleforce_content_safety: bool=True, # Enable safety check woth Saleforce safety flan t5
    use_fast_kernels: bool = False, # Enable using SDPA from PyTroch Accelerated Transformers, make use Flash Attention and Xformer memory-efficient kernels
>>>>>>> 3f1fef7a
    **kwargs
):
    if prompt_file is not None:
        assert os.path.exists(
            prompt_file
        ), f"Provided Prompt file does not exist {prompt_file}"
        with open(prompt_file, "r") as f:
            user_prompt = "\n".join(f.readlines())
    elif not sys.stdin.isatty():
        user_prompt = "\n".join(sys.stdin.readlines())
    else:
        print("No user prompt provided. Exiting.")
        sys.exit(1)
    
    # Set the seeds for reproducibility
    torch.cuda.manual_seed(seed)
    torch.manual_seed(seed)
    
    model = load_model(model_name, quantization)
    if peft_model:
        model = load_peft_model(model, peft_model)

    model.eval()
    
    if use_fast_kernels:
        """
        Setting 'use_fast_kernels' will enable
        using of Flash Attention or Xformer memory-efficient kernels 
        based on the hardware being used. This would speed up inference when used for batched inputs.
        """
        try:
            from optimum.bettertransformer import BetterTransformer
            model = BetterTransformer.transform(model)    
        except ImportError:
            print("Module 'optimum' not found. Please install 'optimum' it before proceeding.")

    tokenizer = LlamaTokenizer.from_pretrained(model_name)
    tokenizer.add_special_tokens(
        {
         
            "pad_token": "<PAD>",
        }
    )
    model.resize_token_embeddings(model.config.vocab_size + 1) 
    
    safety_checker = get_safety_checker(enable_azure_content_safety,
                                        enable_sensitive_topics,
                                        enable_salesforce_content_safety,
                                        )

    # Safety check of the user prompt
    safety_results = [check(user_prompt) for check in safety_checker]
    are_safe = all([r[1] for r in safety_results])
    if are_safe:
        print("User prompt deemed safe.")
        print(f"User prompt:\n{user_prompt}")
    else:
        print("User prompt deemed unsafe.")
        for method, is_safe, report in safety_results:
            if not is_safe:
                print(method)
                print(report)
        print("Skipping the inference as the prompt is not safe.")
        sys.exit(1)  # Exit the program with an error status

<<<<<<< HEAD
    if peft_model:
        model = load_peft_model(model, peft_model)

    model.eval()
    batch = tokenizer(user_prompt, padding='max_length', truncation=True,max_length=max_padding_length,return_tensors="pt")
=======
    batch = tokenizer(user_prompt, return_tensors="pt")
>>>>>>> 3f1fef7a
    batch = {k: v.to("cuda") for k, v in batch.items()}
    start = time.perf_counter()
    with torch.no_grad():
        outputs = model.generate(
            **batch,
            max_new_tokens=max_new_tokens,
            do_sample=do_sample,
            top_p=top_p,
            temperature=temperature,
            min_length=min_length,
            use_cache=use_cache,
            top_k=top_k,
            repetition_penalty=repetition_penalty,
            length_penalty=length_penalty,
            **kwargs 
        )
    e2e_inference_time = (time.perf_counter()-start)*1000
    print(f"the inference time is {e2e_inference_time} ms")
    output_text = tokenizer.decode(outputs[0], skip_special_tokens=True)
    
    # Safety check of the model output
    safety_results = [check(output_text) for check in safety_checker]
    are_safe = all([r[1] for r in safety_results])
    if are_safe:
        print("User input and model output deemed safe.")
        print(f"Model output:\n{output_text}")
    else:
        print("Model output deemed unsafe.")
        for method, is_safe, report in safety_results:
            if not is_safe:
                print(method)
                print(report)
                

if __name__ == "__main__":
    fire.Fire(main)<|MERGE_RESOLUTION|>--- conflicted
+++ resolved
@@ -31,13 +31,9 @@
     length_penalty: int=1, #[optional] Exponential penalty to the length that is used with beam-based generation. 
     enable_azure_content_safety: bool=False, # Enable safety check with Azure content safety api
     enable_sensitive_topics: bool=False, # Enable check for sensitive topics using AuditNLG APIs
-<<<<<<< HEAD
     enable_salesforce_content_safety: bool=True, # Enable safety check with Salesforce safety flan t5
     max_padding_length: int=None, # the max padding length to be used with tokenizer padding the prompts.
-=======
-    enable_saleforce_content_safety: bool=True, # Enable safety check woth Saleforce safety flan t5
     use_fast_kernels: bool = False, # Enable using SDPA from PyTroch Accelerated Transformers, make use Flash Attention and Xformer memory-efficient kernels
->>>>>>> 3f1fef7a
     **kwargs
 ):
     if prompt_file is not None:
@@ -102,16 +98,13 @@
                 print(report)
         print("Skipping the inference as the prompt is not safe.")
         sys.exit(1)  # Exit the program with an error status
-
-<<<<<<< HEAD
+        
     if peft_model:
         model = load_peft_model(model, peft_model)
 
     model.eval()
     batch = tokenizer(user_prompt, padding='max_length', truncation=True,max_length=max_padding_length,return_tensors="pt")
-=======
-    batch = tokenizer(user_prompt, return_tensors="pt")
->>>>>>> 3f1fef7a
+
     batch = {k: v.to("cuda") for k, v in batch.items()}
     start = time.perf_counter()
     with torch.no_grad():
